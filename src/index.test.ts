/**
 * Copyright 2024 Google LLC
 *
 * Licensed under the Apache License, Version 2.0 (the "License");
 * you may not use this file except in compliance with the License.
 * You may obtain a copy of the License at
 *
 *     http://www.apache.org/licenses/LICENSE-2.0
 *
 * Unless required by applicable law or agreed to in writing, software
 * distributed under the License is distributed on an "AS IS" BASIS,
 * WITHOUT WARRANTIES OR CONDITIONS OF ANY KIND, either express or implied.
 * See the License for the specific language governing permissions and
 * limitations under the License.
 */

/**
 * Tests for index.ts
 */
import { expect, test, vi, Mock } from "vitest";

import {
  applyActions,
  callCreateAssessment,
  callListFirewallPolicies,
  createPartialEventWithSiteInfo,
  evaluatePolicyAssessment,
  EventSchema,
  localPolicyAssessment,
  policyConditionMatch,
  policyPathMatch,
  processRequest,
  RecaptchaConfig,
  RecaptchaContext,
  SetHeaderAction,
  LogLevel,
  DebugTrace,
  EdgeRequest,
  EdgeResponse,
  EdgeResponseInit,
} from "./index";

import { FetchApiRequest, FetchApiResponse } from "./fetchApi";

import { Action, ActionSchema, createBlockAction } from "./action";

async function fetchHasRequest(o: Request): Promise<boolean> {
  let calls = (fetch as Mock).mock.calls;
  expect(calls.length).equals(1);
  let req = calls[0][0] as Request;
  return (
    req.url == o.url && req.headers == o.headers && req.method == o.method && (await req.text()) == (await o.text())
  );
}

const testConfig: RecaptchaConfig = {
  recaptchaEndpoint: "https://recaptchaenterprise.googleapis.com",
  projectNumber: 12345,
  apiKey: "abc123",
  actionSiteKey: "action-site-key",
  expressSiteKey: "express-site-key",
  sessionSiteKey: "session-site-key",
  challengePageSiteKey: "challenge-page-site-key",
  enterpriseSiteKey: "enterprise-site-key",
};

class TestContext extends RecaptchaContext {
  sessionPageCookie = "recaptcha-test-t";
  challengePageCookie = "recaptcha-test-e";
  httpGetCachingEnabled = true;
  exceptions: any[] = [];
  log_messages: Array<[LogLevel, string[]]> = [];

  constructor(config: RecaptchaConfig) {
    super(config);
  }

  createRequest(url: string, options: any): EdgeRequest {
    return new FetchApiRequest(new Request(url, options));
  }

  createResponse(body: string, options?: EdgeResponseInit): EdgeResponse {
    return new FetchApiResponse(body, options);
  }

  async fetch(req: EdgeRequest): Promise<EdgeResponse> {
    let base_req = (req as FetchApiRequest).asRequest();
    return fetch(base_req).then((v) => new FetchApiResponse(v));
  }
  logException = (e: any) => {
    this.exceptions.push(e);
  };
  log = (level: LogLevel, msg: string) => {
    this.log_messages.push([level, [msg]]);
  };
  // eslint-disable-next-line  @typescript-eslint/no-unused-vars
<<<<<<< HEAD

  buildEvent = async (req: EdgeRequest) => {
    const partialEvent = await createPartialEventWithSiteInfo(this, req);
    const baseEvent = EventSchema.parse({
      userIpAddress: "1.2.3.4",
      userAgent: "test-user-agent",
    });
    return { ...baseEvent, ...partialEvent };
=======
  buildEvent = (req: EdgeRequest) => {
    return Promise.resolve(
      EventSchema.parse({
        userIpAddress: "1.2.3.4",
        userAgent: "test-user-agent",
      }),
    );
>>>>>>> 1aca825c
  };
  injectRecaptchaJs = async (resp: EdgeResponse) => {
    let html = await resp.text();
    html = html.replace("<HTML>", '<HTML><script src="test.js"/>');
    return new FetchApiResponse(new Response(html, resp));
  };
}

test("callCreateAssessment-ok", async () => {
  const baseEvent = {};
  const testEvent = {
    token: "test-token",
    siteKey: "action-site-key",
    wafTokenAssessment: true,
  };
  const testAssessment = {
    event: testEvent,
  };
  vi.stubGlobal(
    "fetch",
    vi.fn(() =>
      Promise.resolve({
        json: () => Promise.resolve(testAssessment),
        headers: new Headers(),
      }),
    ),
  );

  const testContext = new TestContext(testConfig);
  testContext.buildEvent = (req: EdgeRequest) => {
    return Promise.resolve(baseEvent);
  };

  const req = new FetchApiRequest("https://www.google.com");
  req.addHeader("X-Recaptcha-Token", "test-token");
  const resp = await callCreateAssessment(testContext as RecaptchaContext, req, ["test-env", "test-version"]);
  expect(
    await fetchHasRequest(
      new Request("https://recaptchaenterprise.googleapis.com/v1/projects/12345/assessments?key=abc123", {
        body: JSON.stringify({
          event: testEvent,
          assessmentEnvironment: { client: "test-env", version: "test-version" },
        }),
        headers: {
          "content-type": "application/json;charset=UTF-8",
        },
        method: "POST",
      }),
    ),
  );
  expect(resp).toEqual(testAssessment);
});

test("callCreateAssessmentWithUserInfo-ok", async () => {
  const baseEvent = {};
  const testEvent = {
    token: "test-token",
    siteKey: "enterprise-site-key",
    wafTokenAssessment: false,
    userInfo: {
      accountId: "testuser",
      userIds: [
        {
          email: "testing@google.com",
        },
        {
          phoneNumber: "123456789",
        },
        {
          username: "test",
        },
      ],
    },
  };
  const testAssessment = {
    event: testEvent,
  };
  vi.stubGlobal(
    "fetch",
    vi.fn(() =>
      Promise.resolve({
        json: () => Promise.resolve(testAssessment),
      }),
    ),
  );

  const testContext = {
    ...new TestContext(testConfig),
    // eslint-disable-next-line  @typescript-eslint/no-unused-vars
    buildEvent: (req: Request) => {
      return testEvent;
    },
    fetch: (req, options) => fetch(req, options),
    fetch_create_assessment: (req, options) => fetch(req, options),
  };

  const resp = await callCreateAssessment(
    testContext as RecaptchaContext,
    new Request("https://www.google.com", {
      body: JSON.stringify({
        "g-recaptcha-response": "test-token",
      }),
      headers: {
        "content-type": "application/json;charset=UTF-8",
      },
      method: "POST",
    }),
    ["test-env", "test-version"],
  );
  expect(fetch).toHaveBeenCalledWith(
    "https://recaptchaenterprise.googleapis.com/v1/projects/12345/assessments?key=abc123",
    {
      body: JSON.stringify({
        event: testEvent,
        assessmentEnvironment: { client: "test-env", version: "test-version" },
      }),
      headers: {
        "content-type": "application/json;charset=UTF-8",
      },
      method: "POST",
    },
  );
  expect(resp).toEqual(testAssessment);
});

test("callListFirewallPolicies-ok", async () => {
  const testPolicies = [
    {
      name: "test-policy",
      description: "test-description",
      path: "test-path",
      condition: "test-condition",
      // 'type' isn't a part of the interface, but is added for testing.
      actions: [{ allow: {}, type: "allow" }],
    },
    {
      name: "test-policy2",
      description: "test-description2",
      path: "test-path2",
      condition: "test-condition2",
      actions: [{ block: {}, type: "block" }],
    },
  ];
  vi.stubGlobal(
    "fetch",
    vi.fn(() =>
      Promise.resolve({
        json: () =>
          Promise.resolve({
            firewallPolicies: testPolicies,
          }),
        headers: new Headers(),
      }),
    ),
  );

  const resp = await callListFirewallPolicies(new TestContext(testConfig));
  expect(
    await fetchHasRequest(
      new Request(
        "https://recaptchaenterprise.googleapis.com/v1/projects/12345/firewallpolicies?key=abc123&page_size=1000",
        {
          headers: {
            "content-type": "application/json;charset=UTF-8",
          },
          method: "GET",
        },
      ),
    ),
  );
  expect(resp).toEqual({
    firewallPolicies: testPolicies,
  });
});

test("ActionSchema-parseOk", () => {
  const allowaction: Action = ActionSchema.parse(JSON.parse('{"allow":{}}'));
  expect(allowaction.type).toEqual("allow");
  const shaction: Action = ActionSchema.parse(JSON.parse('{"setHeader":{"key":"test-key","value":"test-value"}}'));
  expect(shaction.type).toEqual("setHeader");
  const shaction2 = shaction as SetHeaderAction;
  expect(shaction2.setHeader.key).toEqual("test-key");
  expect(shaction2.setHeader.value).toEqual("test-value");
});

test("ApplyActions-allow", async () => {
  const context = new TestContext(testConfig);
  const req = new FetchApiRequest("https://www.example.com/doallow");
  vi.stubGlobal(
    "fetch",
    vi.fn(() => Promise.resolve({ status: 200, headers: new Headers(), text: () => "<HTML>Hello World</HTML>" })),
  );
  const resp = await applyActions(context, req, [ActionSchema.parse({ allow: {} })]);
  expect(resp.status).toEqual(200);
  expect(resp.text()).toEqual("<HTML>Hello World</HTML>");
  expect(fetch).toHaveBeenCalledTimes(1);
});

test("ApplyActions-block", async () => {
  const context = new TestContext(testConfig);
  const req = new FetchApiRequest("https://www.example.com/doblock");
  vi.stubGlobal(
    "fetch",
    vi.fn(() => Promise.resolve({ status: 200, text: () => "<HTML>Hello World</HTML>" })),
  );
  const resp = await applyActions(context, req, [createBlockAction()]);
  expect(await resp.text()).toEqual("");
  expect(resp.status).toEqual(403);
  // TODO: custom html
  expect(fetch).toHaveBeenCalledTimes(0);
});

test("ApplyActions-setHeader", async () => {
  const context = new TestContext(testConfig);
  const req = new FetchApiRequest("https://www.example.com/setheader");
  vi.stubGlobal(
    "fetch",
    vi.fn((req) => {
      expect(req.headers.get("test-key")).toEqual("test-value");
      return Promise.resolve({
        status: 200,
        headers: new Headers(),
        text: () => "<HTML>Hello World</HTML>",
      });
    }),
  );
  const resp = await applyActions(context, req, [
    ActionSchema.parse({ setHeader: { key: "test-key", value: "test-value" } }),
  ]);
  expect(resp.status).toEqual(200);
  expect(resp.text()).toEqual("<HTML>Hello World</HTML>");
  expect(fetch).toHaveBeenCalledTimes(1);
});
test("ApplyActions-redirect", async () => {
  const context = new TestContext(testConfig);
  const req = new FetchApiRequest("https://www.example.com/originalreq");
  req.addHeader("test-key", "test-value");
  vi.stubGlobal(
    "fetch",
    vi.fn((req) => {
      expect(req.url).toEqual("https://www.google.com/recaptcha/challengepage");
      expect(req.headers.get("test-key")).toEqual(null);
      expect(req.headers.get("X-ReCaptcha-Soz")).toEqual(
        "eyJob3N0Ijoid3d3LmV4YW1wbGUuY29tIiwicHJvamVjdE51bWJlciI6MTIzNDUsInNpdGVLZXkiOiJjaGFsbGVuZ2UtcGFnZS1zaXRlLWtleSIsInVzZXJJcCI6IkFRSURCQSJ9",
      );
      return Promise.resolve({
        status: 200,
        headers: new Headers(),
        text: () => "<HTML>Hello World</HTML>",
      });
    }),
  );
  const resp = await applyActions(context, req, [ActionSchema.parse({ redirect: {} })]);
  expect(resp.status).toEqual(200);
  expect(resp.text()).toEqual("<HTML>Hello World</HTML>");
  expect(fetch).toHaveBeenCalledTimes(1);
});
test("ApplyActions-substitute", async () => {
  const context = new TestContext(testConfig);
  const req = new FetchApiRequest("https://www.example.com/substitute");
  vi.stubGlobal(
    "fetch",
    vi.fn((req) => {
      expect(req.url).toEqual("https://www.example.com/newdest");
      return Promise.resolve({
        status: 200,
        headers: new Headers(),
        text: () => "<HTML>Hello World</HTML>",
      });
    }),
  );
  const resp = await applyActions(context, req, [ActionSchema.parse({ substitute: { path: "/newdest" } })]);
  expect(resp.status).toEqual(200);
  expect(resp.text()).toEqual("<HTML>Hello World</HTML>");
  expect(fetch).toHaveBeenCalledTimes(1);
});

test("ApplyActions-injectJs", async () => {
  const context = new TestContext(testConfig);
  const req = new FetchApiRequest("https://www.example.com/testinject");
  vi.stubGlobal(
    "fetch",
    vi.fn((req) => {
      expect(req.url).toEqual("https://www.example.com/testinject");
      return Promise.resolve({
        status: 200,
        headers: new Headers(),
        text: () => "<HTML>Hello World</HTML>",
      });
    }),
  );
  const resp = await applyActions(context, req, [ActionSchema.parse({ injectjs: {} })]);
  expect(resp.status).toEqual(200);
  // calls the TestContext injectRecaptchaJs.
  expect(await resp.text()).toEqual('<HTML><script src="test.js"/>Hello World</HTML>');
  expect(fetch).toHaveBeenCalledTimes(1);
});

test("ApplyActions-injectJsOnlyOnce", async () => {
  const context = new TestContext(testConfig);
  const req = new FetchApiRequest("https://www.example.com/testinject");
  vi.stubGlobal(
    "fetch",
    vi.fn((req) => {
      expect(req.url).toEqual("https://www.example.com/testinject");
      return Promise.resolve({
        status: 200,
        headers: new Headers(),
        text: () => "<HTML>Hello World</HTML>",
      });
    }),
  );
  const resp = await applyActions(context, req, [
    ActionSchema.parse({ injectjs: {} }),
    ActionSchema.parse({ injectjs: {} }),
  ]);
  expect(resp.status).toEqual(200);
  // calls the TestContext injectRecaptchaJs.
  expect(await resp.text()).toEqual('<HTML><script src="test.js"/>Hello World</HTML>');
  expect(fetch).toHaveBeenCalledTimes(1);
});

test("localPolicyAssessment-matchTrivialCondition", async () => {
  const context = new TestContext(testConfig);
  const req = new FetchApiRequest("https://www.example.com/testlocal");
  const testPolicies = [
    {
      name: "projects/12345/firewallpolicies/100",
      description: "test-description",
      path: "/badpath",
      condition: "recaptcha.score > 0.5",
      // 'type' isn't a part of the interface, but is added for testing.
      actions: [{ allow: {}, type: "allow" }],
    },
    {
      name: "projects/12345/firewallpolicies/200",
      description: "test-description2",
      path: "/testlocal",
      condition: "true",
      actions: [{ block: {}, type: "block" }],
    },
  ];
  vi.stubGlobal(
    "fetch",
    vi.fn((req) => {
      expect(req.url).toEqual(
        "https://recaptchaenterprise.googleapis.com/v1/projects/12345/firewallpolicies?key=abc123&page_size=1000",
      );
      return Promise.resolve({
        status: 200,
        headers: new Headers(),
        json: () =>
          Promise.resolve({
            firewallPolicies: testPolicies,
          }),
      });
    }),
  );
  const localAssessment = await localPolicyAssessment(context, req);
  expect(localAssessment as Action[]).toEqual([ActionSchema.parse({ block: {} })]);
  expect(fetch).toHaveBeenCalledTimes(1);
});

test("localPolicyAssessment-noMatch", async () => {
  const context = new TestContext(testConfig);
  const req = new FetchApiRequest("https://www.example.com/testlocal");
  const testPolicies = [
    {
      name: "projects/12345/firewallpolicies/100",
      description: "test-description",
      path: "/badpath",
      condition: "true",
      // 'type' isn't a part of the interface, but is added for testing.
      actions: [{ block: {}, type: "block" }],
    },
    {
      name: "projects/12345/firewallpolicies/200",
      description: "test-description2",
      path: "/blahblah",
      condition: "true",
      actions: [{ block: {}, type: "block" }],
    },
  ];
  vi.stubGlobal(
    "fetch",
    vi.fn((req) => {
      expect(req.url).toEqual(
        "https://recaptchaenterprise.googleapis.com/v1/projects/12345/firewallpolicies?key=abc123&page_size=1000",
      );
      return Promise.resolve({
        status: 200,
        headers: new Headers(),
        json: () =>
          Promise.resolve({
            firewallPolicies: testPolicies,
          }),
      });
    }),
  );
  const localAssessment = await localPolicyAssessment(context, req);
  expect(localAssessment as Action[]).toEqual([ActionSchema.parse({ allow: {} })]);
  expect(fetch).toHaveBeenCalledTimes(1);
});

test("localPolicyAssessment-matchNontrivialCondition", async () => {
  const context = new TestContext(testConfig);
  const req = new FetchApiRequest("https://www.example.com/testlocal");
  const testPolicies = [
    {
      name: "projects/12345/firewallpolicies/100",
      description: "test-description",
      path: "/badpath",
      condition: "true",
      // 'type' isn't a part of the interface, but is added for testing.
      actions: [{ allow: {}, type: "allow" }],
    },
    {
      name: "projects/12345/firewallpolicies/200",
      description: "test-description2",
      path: "/testlocal",
      condition: "recaptcha.score > 0.5",
      actions: [{ block: {}, type: "block" }],
    },
  ];
  vi.stubGlobal(
    "fetch",
    vi.fn((url) => {
      expect(url).toEqual(
        "https://recaptchaenterprise.googleapis.com/v1/projects/12345/firewallpolicies?key=abc123&page_size=1000",
      );
      return Promise.resolve({
        status: 200,
        json: () =>
          Promise.resolve({
            firewallPolicies: testPolicies,
          }),
      });
    }),
  );
  const localAssessment = await localPolicyAssessment(context, req);
  expect(localAssessment).toEqual("recaptcha-required");
  expect(fetch).toHaveBeenCalledTimes(1);
});

test("policyPathMatch", async () => {
  expect(
    policyPathMatch(
      {
        name: "projects/12345/firewallpolicies/100",
        description: "test-description",
        path: "/goodpath",
        condition: "true",
        // 'type' isn't a part of the interface, but is added for testing.
        actions: [{ allow: {}, type: "allow" }],
      },
      new FetchApiRequest("https://www.example.com/goodpath"),
    ),
  ).toEqual(true);
  expect(
    policyPathMatch(
      {
        path: "/goo?path",
      },
      new FetchApiRequest("https://www.example.com/goodpath"),
    ),
  ).toEqual(true);
  expect(policyPathMatch({}, new FetchApiRequest("https://www.example.com/goodpath"))).toEqual(true);
  expect(
    policyPathMatch(
      {
        path: "/goodppath",
      },
      new FetchApiRequest("https://www.example.com/goodpath"),
    ),
  ).toEqual(false);
  expect(
    policyPathMatch(
      {
        path: "/badppath",
      },
      new FetchApiRequest("https://www.example.com/badpath"),
    ),
  ).toEqual(false);
  expect(
    policyPathMatch(
      {
        path: "/wild/*/path",
      },
      new FetchApiRequest("https://www.example.com/wild/card/path"),
    ),
  ).toEqual(true);
  expect(
    policyPathMatch(
      {
        path: "/wild/card/*a*",
      },
      new FetchApiRequest("https://www.example.com/wild/card/path"),
    ),
  ).toEqual(true);
  expect(
    policyPathMatch(
      {
        path: "/wild/**/path",
      },
      new FetchApiRequest("https://www.example.com/wild/long/card/path"),
    ),
  ).toEqual(true);
});

test("policyConditionMatch", async () => {
  expect(
    policyConditionMatch(
      {
        name: "projects/12345/firewallpolicies/100",
        description: "test-description",
        path: "/goodpath",
        condition: "true",
        // 'type' isn't a part of the interface, but is added for testing.
        actions: [{ allow: {}, type: "allow" }],
      },
      new FetchApiRequest("https://www.example.com/goodpath"),
    ),
  ).toEqual(true);

  expect(policyConditionMatch({}, new FetchApiRequest("https://www.example.com/goodpath"))).toEqual(true);

  expect(
    policyConditionMatch(
      {
        condition: "false",
      },
      new FetchApiRequest("https://www.example.com/goodpath"),
    ),
  ).toEqual(false);

  expect(
    policyConditionMatch(
      {
        condition: "recaptcha.score > 0.5",
      },
      new FetchApiRequest("https://www.example.com/goodpath"),
    ),
  ).toEqual("unknown");
});

test("localPolicyAssessment-failedRpc", async () => {
  const context = new TestContext(testConfig);
  const req = new FetchApiRequest("https://www.example.com/testlocal");
  vi.stubGlobal(
    "fetch",
    vi.fn((url) => {
      expect(url).toEqual(
        "https://recaptchaenterprise.googleapis.com/v1/projects/12345/firewallpolicies?key=abc123&page_size=1000",
      );
      return Promise.reject(new Error("test-error"));
    }),
  );
  const localAssessment = await localPolicyAssessment(context, req);
  expect(localAssessment).toEqual("recaptcha-required");
  expect(fetch).toHaveBeenCalledTimes(1);
});

test("localPolicyAssessment-badJson", async () => {
  const context = new TestContext(testConfig);
  const req = new FetchApiRequest("https://www.example.com/testlocal");
  vi.stubGlobal(
    "fetch",
    vi.fn((url) => {
      expect(url).toEqual(
        "https://recaptchaenterprise.googleapis.com/v1/projects/12345/firewallpolicies?key=abc123&page_size=1000",
      );
      return Promise.resolve({
        status: 200,
        json: () => Promise.reject(new Error("test-error")),
      });
    }),
  );
  const localAssessment = await localPolicyAssessment(context, req);
  expect(localAssessment).toEqual("recaptcha-required");
  expect(fetch).toHaveBeenCalledTimes(1);
});

test("localPolicyAssessment-errJson", async () => {
  const context = new TestContext(testConfig);
  const req = new FetchApiRequest("https://www.example.com/testlocal");
  vi.stubGlobal(
    "fetch",
    vi.fn((req) => {
      expect(req.url).toEqual(
        "https://recaptchaenterprise.googleapis.com/v1/projects/12345/firewallpolicies?key=abc123&page_size=1000",
      );
      return Promise.resolve({
        status: 200,
        headers: new Headers(),
        json: () => Promise.resolve({ error: { message: "bad", code: 400, status: "INVALID_ARGUMENT" } }),
      });
    }),
  );
  const localAssessment = await localPolicyAssessment(context, req);
  expect(localAssessment).toEqual("recaptcha-required");
  expect(context.exceptions[0].message).toEqual("bad");
  expect(fetch).toHaveBeenCalledTimes(1);
});

test("evaluatePolicyAssessment-ok", async () => {
  const context = new TestContext(testConfig);
  const req = new FetchApiRequest("https://www.example.com/testlocal");
  vi.stubGlobal(
    "fetch",
    vi.fn((req) => {
      expect(req.url).toEqual("https://recaptchaenterprise.googleapis.com/v1/projects/12345/assessments?key=abc123");
      return Promise.resolve({
        status: 200,
        headers: new Headers(),
        json: () =>
          Promise.resolve({
            name: "projects/12345/assessments/1234567890",
            firewallPolicyAssessment: {
              firewallPolicy: {
                actions: [{ block: {}, type: "block" }],
              },
            },
          }),
      });
    }),
  );
  const assessment = await evaluatePolicyAssessment(context, req);
  expect(assessment[0].type).toEqual("block");
  expect(fetch).toHaveBeenCalledTimes(1);
});

test("evaluatePolicyAssessment-failedRpc", async () => {
  const context = new TestContext(testConfig);
  const req = new FetchApiRequest("https://www.example.com/testlocal");
  vi.stubGlobal(
    "fetch",
    vi.fn((req) => {
      expect(req.url).toEqual("https://recaptchaenterprise.googleapis.com/v1/projects/12345/assessments?key=abc123");
      return Promise.reject(new Error("test-error"));
    }),
  );
  const assessment = await evaluatePolicyAssessment(context, req);
  expect(assessment[0].type).toEqual("allow");
  expect(fetch).toHaveBeenCalledTimes(1);
});

test("evaluatePolicyAssessment-badJson", async () => {
  const context = new TestContext(testConfig);
  const req = new FetchApiRequest("https://www.example.com/testlocal");
  vi.stubGlobal(
    "fetch",
    vi.fn((url) => {
      expect(url).toEqual("https://recaptchaenterprise.googleapis.com/v1/projects/12345/assessments?key=abc123");
      return Promise.resolve({
        status: 200,
        json: () => Promise.reject(new Error("test-error")),
      });
    }),
  );
  const assessment = await evaluatePolicyAssessment(context, req);
  expect(assessment[0].type).toEqual("allow");
  expect(fetch).toHaveBeenCalledTimes(1);
});

test("evaluatePolicyAssessment-errJson", async () => {
  const context = new TestContext(testConfig);
  const req = new FetchApiRequest("https://www.example.com/testlocal");
  vi.stubGlobal(
    "fetch",
    vi.fn((req) => {
      expect(req.url).toEqual("https://recaptchaenterprise.googleapis.com/v1/projects/12345/assessments?key=abc123");
      return Promise.resolve({
        status: 200,
        headers: new Headers(),
        json: () => Promise.resolve({ error: { message: "bad", code: 400, status: "INVALID_ARGUMENT" } }),
      });
    }),
  );
  await evaluatePolicyAssessment(context, req);
  expect(context.exceptions[0].message).toEqual("bad");
  expect(fetch).toHaveBeenCalledTimes(1);
});

test("processRequest-ok", async () => {
  const context = new TestContext(testConfig);
  const req = new FetchApiRequest("https://www.example.com/teste2e");
  const testPolicies = [
    {
      name: "test-policy",
      description: "test-description",
      path: "/teste2e",
      condition: "recaptcha.score > 0.5",
      // 'type' isn't a part of the interface, but is added for testing.
      actions: [{ allow: {}, type: "allow" }],
    },
    {
      name: "test-policy2",
      description: "test-description2",
      path: "test-path2",
      condition: "test-condition2",
      actions: [{ block: {}, type: "block" }],
    },
  ];
  vi.stubGlobal("fetch", vi.fn());
  (fetch as Mock).mockImplementationOnce(() =>
    Promise.resolve({
      status: 200,
      headers: new Headers(),
      json: () => Promise.resolve({ firewallPolicies: testPolicies }),
    }),
  );
  (fetch as Mock).mockImplementationOnce(() =>
    Promise.resolve({
      status: 200,
      json: () =>
        Promise.resolve({
          name: "projects/12345/assessments/1234567890",
          firewallPolicyAssessment: {
            firewallPolicy: {
              actions: [{ allow: {}, type: "allow" }],
            },
          },
        }),
    }),
  );
  (fetch as Mock).mockImplementationOnce(() =>
    Promise.resolve({
      status: 200,
      headers: new Headers(),
      text: () => Promise.resolve("<HTML>Hello World</HTML>"),
    }),
  );
  const resp = await processRequest(context, req);
  expect(await resp.text()).toEqual("<HTML>Hello World</HTML>");
  expect(fetch).toHaveBeenCalledTimes(3);
});

test("processRequest-nomatch", async () => {
  const context = new TestContext(testConfig);
  const req = new FetchApiRequest("https://www.example.com/teste2e");
  const testPolicies = [
    {
      name: "test-policy",
      description: "test-description",
      path: "/badpath1",
      condition: "recaptcha.score > 0.5",
      // 'type' isn't a part of the interface, but is added for testing.
      actions: [{ allow: {}, type: "allow" }],
    },
    {
      name: "test-policy2",
      description: "test-description2",
      path: "/badpath2",
      condition: "test-condition2",
      actions: [{ block: {}, type: "block" }],
    },
  ];
  vi.stubGlobal("fetch", vi.fn());
  (fetch as Mock).mockImplementationOnce(() =>
    Promise.resolve({
      status: 200,
      headers: new Headers(),
      json: () => Promise.resolve({ firewallPolicies: testPolicies }),
    }),
  );
  (fetch as Mock).mockImplementationOnce(() =>
    Promise.resolve({
      status: 200,
      headers: new Headers(),
      text: () => Promise.resolve("<HTML>Hello World</HTML>"),
    }),
  );
  const resp = await processRequest(context, req);
  expect(await resp.text()).toEqual("<HTML>Hello World</HTML>");
  expect(fetch).toHaveBeenCalledTimes(2);
});

test("processRequest-inject", async () => {
  const context = new TestContext(testConfig);
  context.config.sessionJsInjectPath = "/somepath;/some/other/path;/teste2e;/another/path";
  const req = new FetchApiRequest("https://www.example.com/teste2e");
  const testPolicies = [
    {
      name: "test-policy",
      description: "test-description",
      path: "/badpath1",
      condition: "recaptcha.score > 0.5",
      // 'type' isn't a part of the interface, but is added for testing.
      actions: [{ allow: {}, type: "allow" }],
    },
    {
      name: "test-policy2",
      description: "test-description2",
      path: "/badpath2",
      condition: "test-condition2",
      actions: [{ block: {}, type: "block" }],
    },
  ];
  vi.stubGlobal("fetch", vi.fn());
  (fetch as Mock).mockImplementationOnce(() =>
    Promise.resolve({
      status: 200,
      headers: new Headers(),
      json: () => Promise.resolve({ firewallPolicies: testPolicies }),
    }),
  );
  (fetch as Mock).mockImplementationOnce(() =>
    Promise.resolve({
      status: 200,
      headers: new Headers(),
      text: () => Promise.resolve("<HTML>Hello World</HTML>"),
    }),
  );
  const resp = await processRequest(context, req);
  expect(await resp.text()).toEqual('<HTML><script src="test.js"/>Hello World</HTML>');
  expect(fetch).toHaveBeenCalledTimes(2);
});

test("processRequest-noinject", async () => {
  const context = new TestContext(testConfig);
  context.config.sessionJsInjectPath = "/somepath;/some/other/path;/another/path";
  const req = new FetchApiRequest("https://www.example.com/teste2e");
  const testPolicies = [
    {
      name: "test-policy",
      description: "test-description",
      path: "/badpath1",
      condition: "recaptcha.score > 0.5",
      // 'type' isn't a part of the interface, but is added for testing.
      actions: [{ allow: {}, type: "allow" }],
    },
    {
      name: "test-policy2",
      description: "test-description2",
      path: "/badpath2",
      condition: "test-condition2",
      actions: [{ block: {}, type: "block" }],
    },
  ];
  vi.stubGlobal("fetch", vi.fn());
  (fetch as Mock).mockImplementationOnce(() =>
    Promise.resolve({
      status: 200,
      headers: new Headers(),
      json: () => Promise.resolve({ firewallPolicies: testPolicies }),
    }),
  );
  (fetch as Mock).mockImplementationOnce(() =>
    Promise.resolve({
      status: 200,
      headers: new Headers(),
      text: () => Promise.resolve("<HTML>Hello World</HTML>"),
    }),
  );
  const resp = await processRequest(context, req);
  expect(await resp.text()).toEqual("<HTML>Hello World</HTML>");
  expect(fetch).toHaveBeenCalledTimes(2);
});

test("processRequest-block", async () => {
  const context = new TestContext(testConfig);
  const req = new FetchApiRequest("https://www.example.com/teste2e");
  const testPolicies = [
    {
      name: "test-policy",
      description: "test-description",
      path: "/teste2e",
      // 'type' isn't a part of the interface, but is added for testing.
      actions: [{ block: {}, type: "block" }],
    },
    {
      name: "test-policy2",
      description: "test-description2",
      path: "/badpath2",
      condition: "test-condition2",
      actions: [{ block: {}, type: "block" }],
    },
  ];
  vi.stubGlobal("fetch", vi.fn());
  (fetch as Mock).mockImplementationOnce(() =>
    Promise.resolve({
      status: 200,
      headers: new Headers(),
      json: () => Promise.resolve({ firewallPolicies: testPolicies }),
    }),
  );
  const resp = await processRequest(context, req);
  expect(resp.status).toEqual(403);
  expect(fetch).toHaveBeenCalledTimes(1);
});

test("processRequest-dump", async () => {
  const context = new TestContext({ ...testConfig, unsafe_debug_dump_logs: true });
  const req = new FetchApiRequest("https://www.example.com/nomatch");
  req.addHeader("Content-Type", "application/json");
  req.addHeader("Hello", "World");
  const testPolicies = [
    {
      name: "test-policy",
      description: "test-description",
      path: "/teste2e",
      // 'type' isn't a part of the interface, but is added for testing.
      actions: [{ block: {}, type: "block" }],
    },
    {
      name: "test-policy2",
      description: "test-description2",
      path: "/badpath2",
      condition: "test-condition2",
      actions: [{ block: {}, type: "block" }],
    },
  ];
  vi.stubGlobal("fetch", vi.fn());
  (fetch as Mock).mockImplementationOnce(() =>
    Promise.resolve({
      status: 200,
      headers: new Headers(),
      json: () => Promise.resolve({ firewallPolicies: testPolicies }),
    }),
  );
  (fetch as Mock).mockImplementationOnce(() =>
    Promise.resolve({
      status: 200,
      headers: new Headers(),
      text: () => Promise.resolve("<HTML>Hello World</HTML>"),
    }),
  );
  const resp = await processRequest(context, req);
  expect(await resp.json()).toEqual({
    logs: [
      ["debug", ["[rpc] listFirewallPolicies (ok)"]],
      ["debug", ["local assessment succeeded"]],
      ["debug", ["terminalAction: allow"]],
    ],
    exceptions: [],
  });
});

test("processRequest-raise", async () => {
  const context = new TestContext(testConfig);
  const req = new FetchApiRequest("https://www.example.com/teste2e");
  vi.stubGlobal("fetch", vi.fn());
  (fetch as Mock).mockImplementationOnce(() => {
    throw "garbagelist";
  });
  (fetch as Mock).mockImplementationOnce(() => {
    throw "garbageassessment";
  });
  (fetch as Mock).mockImplementationOnce(() =>
    Promise.resolve({
      status: 200,
      headers: new Headers(),
      text: () => Promise.resolve("<HTML>Hello World</HTML>"),
    }),
  );
  const resp = await processRequest(context, req);
  expect(resp.status).toEqual(200);
  expect(await resp.text()).toEqual("<HTML>Hello World</HTML>");
  expect(fetch).toHaveBeenCalledTimes(3);
});

test("createPartialEventWithSiteInfo-actionToken", async () => {
  const context = new TestContext(testConfig);
  const req = new FetchApiRequest("https://www.example.com/teste2e");
  req.addHeader("X-Recaptcha-Token", "action-token");
  const site_info = await createPartialEventWithSiteInfo(context, req);
  const site_features = EventSchema.parse(await context.buildEvent(req));
  const event = {
    ...site_info,
    ...site_features,
  };
  expect(event).toEqual({
    token: "action-token",
    siteKey: "action-site-key",
    userAgent: "test-user-agent",
    wafTokenAssessment: true,
    userIpAddress: "1.2.3.4",
  });
  expect(context.debug_trace.site_key_used).toEqual("action");
});

test("createPartialEventWithSiteInfo-regularActionToken-json", async () => {
  const context = new TestContext(testConfig);
  const req = new FetchApiRequest(
    new Request("https://www.example.com/teste2e", {
      body: JSON.stringify({
        "g-recaptcha-response": "regular-action-token",
      }),
      headers: {
        "content-type": "application/json;charset=UTF-8",
      },
      method: "POST",
    }),
  );
  const site_info = await createPartialEventWithSiteInfo(context, req);
  const site_features = EventSchema.parse(await context.buildEvent(req));
  const event = {
    ...site_info,
    ...site_features,
  };
  expect(event).toEqual({
    token: "regular-action-token",
    siteKey: "enterprise-site-key",
    userAgent: "test-user-agent",
    wafTokenAssessment: false,
    userIpAddress: "1.2.3.4",
  });
  expect(context.debug_trace.site_key_used).toEqual("enterprise");
});

test("createPartialEventWithSiteInfo-regularActionToken-form-urlencoded", async () => {
  const context = new TestContext(testConfig);
  const formData = new URLSearchParams();
  formData.append("g-recaptcha-response", "regular-action-token-urlencoded");
  const req = new FetchApiRequest(
    new Request("https://www.example.com/teste2e", {
      body: formData.toString(),
      headers: {
        "content-type": "application/x-www-form-urlencoded",
      },
      method: "POST",
    }),
  );

  const site_info = await createPartialEventWithSiteInfo(context, req);
  const site_features = EventSchema.parse(await context.buildEvent(req));
  const event = {
    ...site_info,
    ...site_features,
  };
  expect(event).toEqual({
    token: "regular-action-token-urlencoded",
    siteKey: "enterprise-site-key",
    userAgent: "test-user-agent",
    wafTokenAssessment: false,
    userIpAddress: "1.2.3.4",
  });
  expect(context.debug_trace.site_key_used).toEqual("enterprise");
});

test("createPartialEventWithSiteInfo-regularActionToken-multipart-form-data", async () => {
  const context = new TestContext(testConfig);
  // Create a mock multipart/form-data body.
  const crlf = "\r\n";
  const boundary = "----WebKitFormBoundary1234";
  let body = "";
  body += `--${boundary}${crlf}`;
  body += `Content-Disposition: form-data; name="g-recaptcha-response"${crlf}`;
  body += `Content-Type: text/plain${crlf}`;
  body += `${crlf}regular-action-token-multipart`;
  body += `--${boundary}--${crlf}`;

  const req = new FetchApiRequest(
    new Request("https://www.example.com/teste2e", {
      body: body,
      headers: {
        "content-type": `multipart/form-data; boundary=${boundary}`,
      },
      method: "POST",
    }),
  );

  const site_info = await createPartialEventWithSiteInfo(context, req);
  const site_features = EventSchema.parse(await context.buildEvent(req));
  const event = {
    ...site_info,
    ...site_features,
  };
  expect(event).toEqual({
    token: "regular-action-token-multipart",
    siteKey: "enterprise-site-key",
    userAgent: "test-user-agent",
    wafTokenAssessment: false,
    userIpAddress: "1.2.3.4",
  });
  expect(context.debug_trace.site_key_used).toEqual("enterprise");
});

test("createPartialEventWithSiteInfo-sessionToken", async () => {
  const context = new TestContext(testConfig);
  const req = new FetchApiRequest("https://www.example.com/test");
  req.addHeader("cookie", "recaptcha-test-t=session-token");
  const site_info = await createPartialEventWithSiteInfo(context, req);
  const site_features = EventSchema.parse(await context.buildEvent(req));
  const event = {
    ...site_info,
    ...site_features,
  };
  expect(event).toEqual({
    token: "session-token",
    siteKey: "session-site-key",
    userAgent: "test-user-agent",
    wafTokenAssessment: true,
    userIpAddress: "1.2.3.4",
  });
  expect(context.debug_trace.site_key_used).toEqual("session");
});

test("createPartialEventWithSiteInfo-strictSessionToken", async () => {
  const context = new TestContext(testConfig);
  context.config.strict_cookie = true;
  const req = new FetchApiRequest("https://www.example.com/test");
  req.addHeader("cookie", "recaptcha-example-t=session-token");
  const site_info = await createPartialEventWithSiteInfo(context, req);
  const site_features = EventSchema.parse(await context.buildEvent(req));
  const event = {
    ...site_info,
    ...site_features,
  };
  expect(event).toEqual({
    siteKey: "express-site-key",
    express: true,
    userAgent: "test-user-agent",
    userIpAddress: "1.2.3.4",
  });
  expect(context.debug_trace.site_key_used).toEqual("express");
});

test("createPartialEventWithSiteInfo-nonStrictSessionToken", async () => {
  const context = new TestContext(testConfig);
  context.config.strict_cookie = false;
  const req = new FetchApiRequest("https://www.example.com/test");
  req.addHeader("cookie", "recaptcha-example-t=session-token");
  const site_info = await createPartialEventWithSiteInfo(context, req);
  const site_features = EventSchema.parse(await context.buildEvent(req));
  const event = {
    ...site_info,
    ...site_features,
  };
  expect(event).toEqual({
    token: "session-token",
    siteKey: "session-site-key",
    userAgent: "test-user-agent",
    wafTokenAssessment: true,
    userIpAddress: "1.2.3.4",
  });
  expect(context.debug_trace.site_key_used).toEqual("session");
});

test("createPartialEventWithSiteInfo-challengeToken", async () => {
  const context = new TestContext(testConfig);
  const req = new FetchApiRequest("https://www.example.com/test");
  req.addHeader("cookie", "recaptcha-test-e=challenge-token");
  const site_info = await createPartialEventWithSiteInfo(context, req);
  const site_features = EventSchema.parse(await context.buildEvent(req));
  const event = {
    ...site_info,
    ...site_features,
  };
  expect(event).toEqual({
    token: "challenge-token",
    siteKey: "challenge-page-site-key",
    userAgent: "test-user-agent",
    wafTokenAssessment: true,
    userIpAddress: "1.2.3.4",
  });
  expect(context.debug_trace.site_key_used).toEqual("challenge");
});

test("createPartialEventWithSiteInfo-nonStrictChallengeToken", async () => {
  const context = new TestContext(testConfig);
  context.config.strict_cookie = false;
  const req = new FetchApiRequest("https://www.example.com/test");
  req.addHeader("cookie", "recaptcha-example-e=challenge-token");
  const site_info = await createPartialEventWithSiteInfo(context, req);
  const site_features = EventSchema.parse(await context.buildEvent(req));
  const event = {
    ...site_info,
    ...site_features,
  };
  expect(event).toEqual({
    token: "challenge-token",
    siteKey: "challenge-page-site-key",
    userAgent: "test-user-agent",
    wafTokenAssessment: true,
    userIpAddress: "1.2.3.4",
  });
  expect(context.debug_trace.site_key_used).toEqual("challenge");
});

test("createPartialEventWithSiteInfo-express", async () => {
  const context = new TestContext(testConfig);
  const req = new FetchApiRequest("https://www.example.com/test");
  const site_info = await createPartialEventWithSiteInfo(context, req);
  const site_features = EventSchema.parse(await context.buildEvent(req));
  const event = {
    ...site_info,
    ...site_features,
  };
  expect(event).toEqual({
    siteKey: "express-site-key",
    userAgent: "test-user-agent",
    express: true,
    userIpAddress: "1.2.3.4",
  });
  expect(context.debug_trace.site_key_used).toEqual("express");
});

test("DebugTrace-format", () => {
  const context = new TestContext(testConfig);
  context.config.apiKey = "";
  context.config.recaptchaEndpoint = "";
  const trace = new DebugTrace(context);
  trace.list_firewall_policies = "ok";
  trace.policy_count = 10;
  trace.site_key_used = "session";
  expect(trace.formatAsHeaderValue()).toEqual(
    "list_firewall_policies=ok;policy_count=10;site_key_used=session;site_keys_present=asce;empty_config=apikey,endpoint",
  );
});<|MERGE_RESOLUTION|>--- conflicted
+++ resolved
@@ -94,7 +94,6 @@
     this.log_messages.push([level, [msg]]);
   };
   // eslint-disable-next-line  @typescript-eslint/no-unused-vars
-<<<<<<< HEAD
 
   buildEvent = async (req: EdgeRequest) => {
     const partialEvent = await createPartialEventWithSiteInfo(this, req);
@@ -103,15 +102,6 @@
       userAgent: "test-user-agent",
     });
     return { ...baseEvent, ...partialEvent };
-=======
-  buildEvent = (req: EdgeRequest) => {
-    return Promise.resolve(
-      EventSchema.parse({
-        userIpAddress: "1.2.3.4",
-        userAgent: "test-user-agent",
-      }),
-    );
->>>>>>> 1aca825c
   };
   injectRecaptchaJs = async (resp: EdgeResponse) => {
     let html = await resp.text();
