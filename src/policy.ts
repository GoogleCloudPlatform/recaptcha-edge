/**
 * Copyright 2024 Google LLC
 *
 * Licensed under the Apache License, Version 2.0 (the "License");
 * you may not use this file except in compliance with the License.
 * You may obtain a copy of the License at
 *
 *     http://www.apache.org/licenses/LICENSE-2.0
 *
 * Unless required by applicable law or agreed to in writing, software
 * distributed under the License is distributed on an "AS IS" BASIS,
 * WITHOUT WARRANTIES OR CONDITIONS OF ANY KIND, either express or implied.
 * See the License for the specific language governing permissions and
 * limitations under the License.
 */

/**
 * @fileoverview Client functions related to FirewallPolicies.
 */

import picomatch from "picomatch";
import * as action from "./action";
import { FirewallPolicy } from "./assessment";
import { callCreateAssessment } from "./createAssessment";
import * as error from "./error";
import { RecaptchaContext, EdgeRequest, EdgeResponse } from "./index";
import { callListFirewallPolicies } from "./listFirewallPolicies";
<<<<<<< HEAD
import { createSoz } from "./proto/soz";
import URL from 'url-parse';
=======
import { createSoz } from "./soz";
>>>>>>> d5b7b25b

type LocalAssessment = action.Action[] | "recaptcha-required";

/**
 * Path to the hosted reCAPTCHA Enterprise Javascript.
 * This path may be injected into the response.
 */
export const RECAPTCHA_JS = "https://www.google.com/recaptcha/enterprise.js";

/** @type {string} */
export const CHALLENGE_PAGE_URL = "https://www.google.com/recaptcha/challengepage";

/**
 * Checks whether a particular policy path pattern matches the incoming request.
 */
export function policyPathMatch(policy: FirewallPolicy, req: EdgeRequest): boolean {
  const url = new URL(req.url);
  if (!policy.path) {
    return true;
  }
  return picomatch.isMatch(url.pathname, policy.path);
}

/**
 * Evaluate the condition of a policy locally, to the best of our ability.
 *
 * @return true if the condition matches, false if it doesn't match, or
 * 'unknown' if we can't evaluate the condition locally.
 */
// eslint-disable-next-line  @typescript-eslint/no-unused-vars
export function policyConditionMatch(policy: FirewallPolicy, req: EdgeRequest): boolean | "unknown" {
  // An empty condition imples 'true' and always matches.
  if (!policy?.condition?.trim()) {
    return true;
  }
  const condition = policy.condition.toLowerCase();
  // A 'true' condition always matches.
  if (condition === "true") {
    return true;
  }
  // A 'false' condition doesn't make sense, but some customers might use it
  // to temporarily disable a policy.
  if (condition === "false") {
    return false;
  }
  // TODO: handle non-recaptcha-namespace conditions like IP only.
  return "unknown";
}

/**
 * Check if a request can be locally accessed,
 * with amortized caching of policies.
 */
export async function localPolicyAssessment(context: RecaptchaContext, req: EdgeRequest): Promise<LocalAssessment> {
  // TODO: local overrides or hooks

  // Optimization to inspect a cached copy of the firewall policies if HTTP caching is enabled.
  if (context.httpGetCachingEnabled) {
    // TODO: some platforms might need explicit caching?
    let resp;
    try {
      context.log_performance_debug("[rpc] callListFirewallPolicies - start");
      resp = await callListFirewallPolicies(context);
      context.log_performance_debug("[rpc] callListFirewallPolicies - end");
    } catch (reason) {
      context.logException(reason);
      return "recaptcha-required";
    }
    const policies = resp.firewallPolicies ?? [];
    for (const policy of policies) {
      if (policyPathMatch(policy, req)) {
        const conditionMatch = policyConditionMatch(policy, req);
        if (conditionMatch === "unknown") {
          return "recaptcha-required";
        } else if (conditionMatch) {
          // TODO: handle multiple policies.
          context.log("debug", "local assessment condition matched");
          return policy?.actions ?? [];
        }
      }
    }
  }
  // No policies were found to match in the cache. This default to 'allow'.
  return [action.createAllowAction()];
}

/**
 * Evaluate the policy assessment for a request.
 */
export async function evaluatePolicyAssessment(context: RecaptchaContext, req: EdgeRequest): Promise<action.Action[]> {
  let assessment;
  try {
    context.log_performance_debug("[rpc] callCreateAssessment - start");
    assessment = await callCreateAssessment(context, req, context.environment, {
      firewallPolicyEvaluation: true,
    });
    context.log_performance_debug("[rpc] callCreateAssessment - end");
  } catch (reason) {
    if (reason instanceof error.RecaptchaError) {
      if (reason.recommendedAction) {
        context.logException(reason);
        return [reason.recommendedAction];
      }
    }
    /* v8 ignore next */
    throw reason;
  }
  return assessment?.firewallPolicyAssessment?.firewallPolicy?.actions ?? [];
}

/**
 * Apply actions to a request.
 */
export async function applyActions(
  context: RecaptchaContext,
  req: EdgeRequest,
  actions: action.Action[],
): Promise<EdgeResponse> {
  let terminalAction: action.Action = action.createAllowAction();
  const reqNonterminalActions: action.RequestNonTerminalAction[] = [];
  const respNonterminalActions: action.ResponseNonTerminalAction[] = [];

  // Actions are assumed to be in order of processing. Non-terminal actions must
  // be processed before terminal actions, and will be ignored if erroniously
  // placed after terminal actions.
  filterActions: for (const action of actions) {
    switch (action.type) {
      case "allow":
      case "block":
      case "redirect":
      case "challengepage":
        terminalAction = action;
        break filterActions;
      case "setHeader":
      case "substitute":
        context.log("debug", "nonTerminalAction: " + action.type);
        reqNonterminalActions.push(action);
        continue;
      case "injectjs":
        context.log("debug", "nonTerminalAction: " + action.type);
        respNonterminalActions.push(action);
        continue;
      default:
        /* v8 ignore next */
        throw new Error("Unsupported action: " + action);
    }
  }
  context.log("debug", "terminalAction: " + terminalAction.type);

  if (terminalAction.type === "block") {
    return context.createResponse("", { status: 403 }); // TODO: custom html
  }

  if (terminalAction.type === "redirect") {
    // TODO: consider caching event.
    const event = context.buildEvent(req);
    const url = new URL(req.url);
    if (!context.config.challengePageSiteKey) {
      context.log("error", "[!] attempt to redirect without challenge page site key!");
    }
    const soz = createSoz(
      url.hostname,
      event.userIpAddress,
      context.config.projectNumber,
      context.config.challengePageSiteKey ?? "", // TODO: default site key?
    );
    return context.fetch_challenge_page(CHALLENGE_PAGE_URL, soz);
  }

  // Handle Pre-Request actions.
  for (const action of reqNonterminalActions) {
    context.log("debug", "reqNonterminal action: " + action.type);
    if (action.type === "setHeader") {
      req.addHeader(action.setHeader.key, action.setHeader.value);
      continue;
    }
    if (action.type === "substitute") {
      const url = new URL(req.url);
      req.url = `${url.origin}${action.substitute.path}`;
      continue;
    }
    /* v8 ignore next 2 lines */
    throw new Error("Unsupported pre-request action: " + action);
  }

  // Fetch from the backend, whether redirected or not.
  let resp = context.fetch_origin(req);

  // Handle Post-Response actions.
  const once = new Set<string>();
  for (const action of respNonterminalActions) {
    context.log("debug", "respNonterminal action: " + action.type);
    if (once.has(action.type)) {
      continue; // TODO: should this throw an error?
    }
    switch (action.type) {
      case "injectjs":
        // Only inject JS once, even if multiple actions erroneously specify it.
        once.add(action.type);
        resp = context.injectRecaptchaJs(await resp);
        continue;
      /* v8 ignore next 2 lines */
      default:
        throw new Error("Unsupported post-response action: " + action);
    }
  }

  return resp;
}

/**
 * Process reCAPTCHA request.
 */
export async function processRequest(context: RecaptchaContext, req: EdgeRequest): Promise<EdgeResponse> {
  let actions: action.Action[] = [];
  try {
    const localAssessment = await localPolicyAssessment(context, req);
    if (localAssessment === "recaptcha-required") {
      context.log("debug", "no local match, calling reCAPTCHA");
      actions = await evaluatePolicyAssessment(context, req);
    } else {
      context.log("debug", "local assessment succeeded");
      actions = localAssessment;
    }
  } catch (reason) {
    context.logException(reason);
    actions = [action.createAllowAction()];
  }

  if (context.config.sessionJsInjectPath) {
    const patterns = context.config.sessionJsInjectPath?.split(";");
    const url = new URL(req.url);
    for (const pattern of patterns) {
      if (picomatch.isMatch(url.pathname, pattern)) {
        context.debug_trace.inject_js_match = true;
        context.log("debug", "Request matching session JS inject pattern: " + pattern);
        // We don't need to check if it's already there, since policies currently
        // can't insert this action.
        actions.unshift(action.createInjectJsAction());
        break;
      }
    }
  }

  let resp = applyActions(context, req, actions);

  // Create a response that dumps the exceptions and log messages.
  // This response will look like a JSON object like { logs: ["log msg 1", "log msg 2"], exceptions: ["exception1"]}
  // This is used solely for debugging, and will replace the expected response.
  // This is unsafe and should never be used in production, as it overwrites the response.
  // The logs dumped here are much more substantial than the debug response header populated with the 'debug' flag.
  if (context.config.unsafe_debug_dump_logs) {
    await resp;
    resp = Promise.resolve(
      context.createResponse(
        JSON.stringify(
          {
            logs: context.log_messages,
            exceptions: context.exceptions,
          },
          null,
          2,
        ),
      ),
    );
  }
  // Create a debug response header.
  // This header has some useful stats like what action was chose, what site key was used, how many policies were loaded, etc.
  if (context.config.debug) {
    let resolved_resp = await resp;
    context.debug_trace.exception_count = context.exceptions.length;
<<<<<<< HEAD
    resolved_resp.addHeader("X-RECAPTCHA-DEBUG", context.debug_trace.formatAsHeaderValue());
=======
    // Clone the response so that it's no longer immutable.
    resolved_resp = new Response(resolved_resp.body, resolved_resp);
    resolved_resp.headers.append("X-RECAPTCHA-DEBUG", context.debug_trace.formatAsHeaderValue());
>>>>>>> d5b7b25b
    resp = Promise.resolve(resolved_resp);
  }

  return resp;

  // TODO: post return call analytics
}<|MERGE_RESOLUTION|>--- conflicted
+++ resolved
@@ -25,12 +25,8 @@
 import * as error from "./error";
 import { RecaptchaContext, EdgeRequest, EdgeResponse } from "./index";
 import { callListFirewallPolicies } from "./listFirewallPolicies";
-<<<<<<< HEAD
-import { createSoz } from "./proto/soz";
+import { createSoz } from "./soz";
 import URL from 'url-parse';
-=======
-import { createSoz } from "./soz";
->>>>>>> d5b7b25b
 
 type LocalAssessment = action.Action[] | "recaptcha-required";
 
@@ -302,13 +298,7 @@
   if (context.config.debug) {
     let resolved_resp = await resp;
     context.debug_trace.exception_count = context.exceptions.length;
-<<<<<<< HEAD
-    resolved_resp.addHeader("X-RECAPTCHA-DEBUG", context.debug_trace.formatAsHeaderValue());
-=======
-    // Clone the response so that it's no longer immutable.
-    resolved_resp = new Response(resolved_resp.body, resolved_resp);
     resolved_resp.headers.append("X-RECAPTCHA-DEBUG", context.debug_trace.formatAsHeaderValue());
->>>>>>> d5b7b25b
     resp = Promise.resolve(resolved_resp);
   }
 
