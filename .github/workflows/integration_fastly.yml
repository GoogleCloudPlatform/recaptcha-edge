--- conflicted
+++ resolved
@@ -36,29 +36,19 @@
           sudo dpkg -i fastly_10.15.0_linux_amd64.deb
           sudo apt-get update
           sudo apt-get install -y --fix-missing
-<<<<<<< HEAD
 
-=======
->>>>>>> 19e3791c
       - run: npm ci
       - uses: actions/download-artifact@v4
         with:
           name: fastly-package
           path: bindings/fastly/pkg
-<<<<<<< HEAD
-      
-=======
->>>>>>> 19e3791c
+
       - uses: actions/download-artifact@v4
         with:
           name: core-library-dist
           path: dist
-<<<<<<< HEAD
 
-      - name: Deploy Compute@Edge Package
-=======
       - name: Publish to Fastly
->>>>>>> 19e3791c
         run: fastly compute deploy --token ${{ secrets.FASTLY_API_TOKEN }} --service-id ${{ secrets.FASTLY_SERVICE_ID }} --package pkg/fastly_client.tar.gz
         env:
           FASTLY_API_TOKEN: ${{ secrets.FASTLY_API_TOKEN }}
