--- conflicted
+++ resolved
@@ -18,28 +18,11 @@
         "@google-cloud/recaptcha": "^1.0.0"
     },
     "devDependencies": {
-<<<<<<< HEAD
-        "@babel/preset-env": "^7.26.0",
-        "@babel/preset-typescript": "^7.26.0",
-        "@jest/globals": "^29.7.0",
-        "@types/akamai-edgeworkers": "^1.1.17",
-        "@types/jest": "^29.5.14",
-        "@types/node": "^22.9.0",
-        "@types/node-fetch": "^2.6.11",
-        "@types/request": "^2.48.12",
-        "babel-jest": "^29.7.0",
-        "edgeworkers-jest-mocks": "^1.0.28",
-        "esbuild": "^0.24.0",
-        "esbuild-plugin-tsc": "^0.4.0",
-        "jest": "^29.7.0",
-        "ts-jest": "^29.2.5",
-=======
         "@types/node": "^22.9.0",
         "@types/node-fetch": "^2.6.11",
         "@types/request": "^2.48.12",
         "esbuild": "^0.24.0",
         "esbuild-plugin-tsc": "^0.4.0",
->>>>>>> 1ba1c0dd
         "typescript": "^5.5.3",
         "vitest": "^2.1.5",
         "whatwg-fetch": "^3.6.20"
