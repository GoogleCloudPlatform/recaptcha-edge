/**
 * Copyright 2024 Google LLC
 *
 * Licensed under the Apache License, Version 2.0 (the "License");
 * you may not use this file except in compliance with the License.
 * You may obtain a copy of the License at
 *
 *     http://www.apache.org/licenses/LICENSE-2.0
 *
 * Unless required by applicable law or agreed to in writing, software
 * distributed under the License is distributed on an "AS IS" BASIS,
 * WITHOUT WARRANTIES OR CONDITIONS OF ANY KIND, either express or implied.
 * See the License for the specific language governing permissions and
 * limitations under the License.
 */

/**
 * @fileoverview reCAPTCHA Enterprise Library for Cloudflare Workers.
 */

type Env = any;

const RECAPTCHA_JS = "https://www.google.com/recaptcha/enterprise.js";
// Firewall Policies API is currently only available in the public preview.
const DEFAULT_RECAPTCHA_ENDPOINT = "https://public-preview-recaptchaenterprise.googleapis.com";

// eslint-disable-next-line  @typescript-eslint/no-unused-vars
import {
  processRequest,
  RecaptchaConfig,
  RecaptchaContext,
  EdgeRequest,
  EdgeResponse,
  FetchApiRequest,
  FetchApiResponse,
  EdgeResponseInit,
<<<<<<< HEAD
  UserInfo,
=======
  Event,
>>>>>>> 1aca825c
} from "@google-cloud/recaptcha";
import pkg from "../package.json";

export {
  callCreateAssessment,
  callListFirewallPolicies,
  NetworkError,
  ParseError,
  processRequest,
  RecaptchaConfig,
  RecaptchaError,
} from "@google-cloud/recaptcha";

export class CloudflareContext extends RecaptchaContext {
  readonly sessionPageCookie = "recaptcha-cf-t";
  readonly challengePageCookie = "recaptcha-cf-e";
  readonly environment: [string, string] = [pkg.name, pkg.version];
  readonly httpGetCachingEnabled = true;
  start_time: number;
  performance_counters: Array<[string, number]> = [];

  constructor(
    private env: Env,
    private ctx: ExecutionContext,
    cfg: RecaptchaConfig,
  ) {
    super(cfg);
    this.start_time = performance.now();
  }

  /**
   * Log performance debug information.
   *
   * This method should conditionally log performance only if the
   * config.debug flag is set to true.
   */
  log_performance_debug(event: string) {
    if (this.config.debug) {
      this.performance_counters.push([event, performance.now() - this.start_time]);
    }
  }

<<<<<<< HEAD
  // Get UserInfo from the default login event.
  async getUserInfo(req: Request, accountIdField: string, usernameField: string): Promise<UserInfo> {
    let userInfo: UserInfo = { accountId: "", userIds: [] };
    try {
      const body = await req.clone().json();
      const accountId = body[accountIdField];
      const username = body[usernameField];

      if (accountId) {
        userInfo = {
          accountId,
          userIds: [{ username: username }],
        };
      }
    } catch (error) {
      console.error("getUserInfo error:", error);
    }
    return userInfo;
  }

  async buildEvent(req: EdgeRequest): Promise<object> {
=======
  async buildEvent(req: EdgeRequest): Promise<Event> {
>>>>>>> 1aca825c
    let base_req = (req as FetchApiRequest).asRequest();
    let userInfo: UserInfo | undefined = undefined;
    if (req.method === "POST" && new URL(req.url).pathname === this.config.credentialPath) {
      userInfo = await this.getUserInfo(req, this.config.accountId, this.config.username);
    }
    return {
      // extracting common signals
      userIpAddress: req.getHeader("CF-Connecting-IP") ?? undefined,
      headers: Array.from(req.getHeaders().entries()).map(([k, v]) => `${k}:${v}`),
      ja3: (base_req as any)?.["cf"]?.["bot_management"]?.["ja3_hash"] ?? undefined,
      requestedUri: req.url,
<<<<<<< HEAD
      userAgent: req.getHeader("user-agent"),
      userInfo,
=======
      userAgent: req.getHeader("user-agent") ?? undefined,
>>>>>>> 1aca825c
    };
  }

  injectRecaptchaJs(resp: EdgeResponse): Promise<EdgeResponse> {
    let base = (resp as FetchApiResponse).asResponse();
    const sessionKey = this.config.sessionSiteKey ?? "";
    const recaptchaJsUrl = new URL(RECAPTCHA_JS);
    recaptchaJsUrl.searchParams.set("render", sessionKey);
    recaptchaJsUrl.searchParams.set("waf", "session");
    const RECAPTCHA_JS_SCRIPT = `<script src="${recaptchaJsUrl.toString()}" async defer></script>`;
    return Promise.resolve(
      new FetchApiResponse(
        new HTMLRewriter()
          .on("head", {
            element(element: any) {
              element.append(RECAPTCHA_JS_SCRIPT, { html: true });
            },
          })
          .transform((resp as FetchApiResponse).asResponse()),
      ),
    );
  }

  createRequest(url: string, options: any): EdgeRequest {
    return new FetchApiRequest(new Request(url, options));
  }

  createResponse(body: string, options?: EdgeResponseInit): EdgeResponse {
    return new FetchApiResponse(body, options);
  }

  async fetch(req: EdgeRequest, options?: RequestInit): Promise<EdgeResponse> {
    let base_req = (req as FetchApiRequest).asRequest();
    return fetch(base_req, options).then((v) => new FetchApiResponse(v));
  }

  async fetch_list_firewall_policies(req: EdgeRequest, options?: RequestInit): Promise<EdgeResponse> {
    return this.fetch(req, {
      ...options,
      cf: {
        cacheEverything: true,
        cacheTtlByStatus: { "200-299": 600, 404: 1, "500-599": 0 },
      },
    });
  }
}

export function recaptchaConfigFromEnv(env: Env): RecaptchaConfig {
  return {
    projectNumber: env.PROJECT_NUMBER,
    apiKey: env.API_KEY,
    actionSiteKey: env.ACTION_SITE_KEY,
    expressSiteKey: env.EXPRESS_SITE_KEY,
    sessionSiteKey: env.SESSION_SITE_KEY,
    challengePageSiteKey: env.CHALLENGE_PAGE_SITE_KEY,
    enterpriseSiteKey: env.ENTERPRISE_SITE_KEY,
    recaptchaEndpoint: env.RECAPTCHA_ENDPOINT ?? DEFAULT_RECAPTCHA_ENDPOINT,
    sessionJsInjectPath: env.SESSION_JS_INSTALL_PATH,
    credentialPath: env.CREDENTIAL_PATH,
    accountId: env.USER_ACCOUNT_ID,
    username: env.USERNAME,
    debug: env.DEBUG ?? false,
    unsafe_debug_dump_logs: env.UNSAFE_DEBUG_DUMP_LOGS ?? false,
  };
}<|MERGE_RESOLUTION|>--- conflicted
+++ resolved
@@ -34,11 +34,8 @@
   FetchApiRequest,
   FetchApiResponse,
   EdgeResponseInit,
-<<<<<<< HEAD
   UserInfo,
-=======
-  Event,
->>>>>>> 1aca825c
+  Event
 } from "@google-cloud/recaptcha";
 import pkg from "../package.json";
 
@@ -81,7 +78,6 @@
     }
   }
 
-<<<<<<< HEAD
   // Get UserInfo from the default login event.
   async getUserInfo(req: Request, accountIdField: string, usernameField: string): Promise<UserInfo> {
     let userInfo: UserInfo = { accountId: "", userIds: [] };
@@ -102,10 +98,7 @@
     return userInfo;
   }
 
-  async buildEvent(req: EdgeRequest): Promise<object> {
-=======
   async buildEvent(req: EdgeRequest): Promise<Event> {
->>>>>>> 1aca825c
     let base_req = (req as FetchApiRequest).asRequest();
     let userInfo: UserInfo | undefined = undefined;
     if (req.method === "POST" && new URL(req.url).pathname === this.config.credentialPath) {
@@ -117,12 +110,8 @@
       headers: Array.from(req.getHeaders().entries()).map(([k, v]) => `${k}:${v}`),
       ja3: (base_req as any)?.["cf"]?.["bot_management"]?.["ja3_hash"] ?? undefined,
       requestedUri: req.url,
-<<<<<<< HEAD
-      userAgent: req.getHeader("user-agent"),
-      userInfo,
-=======
       userAgent: req.getHeader("user-agent") ?? undefined,
->>>>>>> 1aca825c
+      userInfo
     };
   }
 
