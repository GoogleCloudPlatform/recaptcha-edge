/**
 * Copyright 2024 Google LLC
 *
 * Licensed under the Apache License, Version 2.0 (the "License");
 * you may not use this file except in compliance with the License.
 * You may obtain a copy of the License at
 *
 *     http://www.apache.org/licenses/LICENSE-2.0
 *
 * Unless required by applicable law or agreed to in writing, software
 * distributed under the License is distributed on an "AS IS" BASIS,
 * WITHOUT WARRANTIES OR CONDITIONS OF ANY KIND, either express or implied.
 * See the License for the specific language governing permissions and
 * limitations under the License.
 */

//@ts-expect-error
import { createExecutionContext, env, fetchMock, SELF, waitOnExecutionContext } from "cloudflare:test";
import { afterEach, beforeAll, expect, test } from "vitest";

// @ts-expect-error
const IncomingRequest = Request<unknown, IncomingRequestCfProperties>;

beforeAll(() => {
  // Enable outbound request mocking...
  fetchMock.activate();
  // ...and throw errors if an outbound request isn't mocked
  fetchMock.disableNetConnect();
});
// Ensure we matched every mock we defined
afterEach(() => fetchMock.assertNoPendingInterceptors());

test("nomatch-ok", async () => {
  const testPolicies = [
    {
      name: "test-policy",
      description: "test-description",
      path: "/teste2e",
      condition: "recaptcha.score > 0.5",
      // 'type' isn't a part of the interface, but is added for testing.
      actions: [{ allow: {}, type: "allow" }],
    },
    {
      name: "test-policy2",
      description: "test-description2",
      path: "test-path2",
      condition: "test-condition2",
      actions: [{ block: {}, type: "block" }],
    },
  ];
  // Mock the first fetch request to get firewall policies
  fetchMock
    .get("https://recaptchaenterprise.googleapis.com")
    .intercept({
      path: "/v1/projects/12345/firewallpolicies?key=abc123&page_size=1000",
    })
    .reply(200, JSON.stringify({ firewallPolicies: testPolicies }));
  // Mock the second fetch request to get assessment
  fetchMock
    .get("https://recaptchaenterprise.googleapis.com")
    .intercept({
      path: "/v1/projects/12345/assessments?key=abc123",
      method: "POST",
      body: JSON.stringify({
        event: {
          token: "action-token",
          siteKey: "action-site-key",
          wafTokenAssessment: true,
          userIpAddress: "1.2.3.4",
          headers: ["cf-connecting-ip:1.2.3.4", "user-agent:test-user-agent", "x-recaptcha-token:action-token"],
<<<<<<< HEAD
          userInfo: undefined,
=======
          requestedUri: "http://example.com/teste2e",
          userAgent: "test-user-agent",
>>>>>>> 1aca825c
          firewallPolicyEvaluation: true,
        },
        assessmentEnvironment: {
          client: "@google-cloud/recaptcha-cloudflare",
          version: "1.0.0",
        },
      }),
    })
    .reply(200, JSON.stringify({ firewallPolicyAssessment: {} }));
  // Mock the third fetch request to the actual website
  fetchMock.get("http://example.com").intercept({ path: "/teste2e" }).reply(200, "<HTML>Hello World</HTML>");
  // @ts-expect-error
  const req = new IncomingRequest("http://example.com/teste2e", {
    headers: {
      "X-Recaptcha-Token": "action-token",
      "CF-Connecting-IP": "1.2.3.4",
      "user-agent": "test-user-agent",
    },
  });
  // Create an empty context to pass to `worker.fetch()`
  const ctx = createExecutionContext();
  const res = await SELF.fetch(req, env, ctx);
  // Wait for all `Promise`s passed to `ctx.waitUntil()` to settle before running test assertions
  await waitOnExecutionContext(ctx);
  expect(await res.text()).toBe("<HTML>Hello World</HTML>");
});<|MERGE_RESOLUTION|>--- conflicted
+++ resolved
@@ -68,12 +68,8 @@
           wafTokenAssessment: true,
           userIpAddress: "1.2.3.4",
           headers: ["cf-connecting-ip:1.2.3.4", "user-agent:test-user-agent", "x-recaptcha-token:action-token"],
-<<<<<<< HEAD
-          userInfo: undefined,
-=======
           requestedUri: "http://example.com/teste2e",
           userAgent: "test-user-agent",
->>>>>>> 1aca825c
           firewallPolicyEvaluation: true,
         },
         assessmentEnvironment: {
