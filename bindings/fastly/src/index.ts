/**
 * Copyright 2024 Google LLC
 *
 * Licensed under the Apache License, Version 2.0 (the "License");
 * you may not use this file except in compliance with the License.
 * You may obtain a copy of the License at
 *
 *     http://www.apache.org/licenses/LICENSE-2.0
 *
 * Unless required by applicable law or agreed to in writing, software
 * distributed under the License is distributed on an "AS IS" BASIS,
 * WITHOUT WARRANTIES OR CONDITIONS OF ANY KIND, either express or implied.
 * See the License for the specific language governing permissions and
 * limitations under the License.
 */

/// <reference types="@fastly/js-compute" />
import { ConfigStore } from "fastly:config-store";
import { Dictionary } from "fastly:dictionary";

const RECAPTCHA_JS = "https://www.google.com/recaptcha/enterprise.js";
// Firewall Policies API is currently only available in the public preview.
const DEFAULT_RECAPTCHA_ENDPOINT = "https://public-preview-recaptchaenterprise.googleapis.com";

import {
  processRequest,
  RecaptchaConfig,
  RecaptchaContext,
  LogLevel,
  InitError,
  EdgeResponse,
  EdgeRequest,
  FetchApiResponse,
  FetchApiRequest,
  EdgeResponseInit,
  Event,
} from "@google-cloud/recaptcha";
import pkg from "../package.json";

const streamReplace = (
  inputStream: ReadableStream<Uint8Array>,
  targetStr: string,
  replacementStr: string,
): ReadableStream<Uint8Array> => {
  let buffer = "";
  const decoder = new TextDecoder("utf-8");
  const encoder = new TextEncoder();
  const inputReader = inputStream.getReader();
  let found = false; // Flag to track if replacement has been made.

  const outputStream = new ReadableStream<Uint8Array>({
    start() {
      buffer = "";
      found = false;
    },
    async pull(controller) {
      const { value: chunk, done: readerDone } = await inputReader.read();

      if (chunk) {
        buffer += decoder.decode(chunk);
      }

      if (!found) {
        // Only perform replacement if not already found.
        let targetIndex = buffer.indexOf(targetStr);
        if (targetIndex !== -1) {
          const beforeTarget = buffer.slice(0, targetIndex);
          const afterTarget = buffer.slice(targetIndex + targetStr.length);
          controller.enqueue(encoder.encode(beforeTarget + replacementStr));
          buffer = afterTarget;
          targetIndex = -1;
          found = true;
        }
      }

      if (readerDone) {
        controller.enqueue(encoder.encode(buffer));
        controller.close();
      } else if (buffer.length > targetStr.length && !found) {
        const safeChunk = buffer.slice(0, buffer.length - targetStr.length);
        controller.enqueue(encoder.encode(safeChunk));
        buffer = buffer.slice(buffer.length - targetStr.length);
      }
    },
    cancel() {
      inputReader.cancel();
    },
  });

  return outputStream;
};

export {
  callCreateAssessment,
  callListFirewallPolicies,
  NetworkError,
  ParseError,
  processRequest,
  RecaptchaConfig,
  RecaptchaError,
} from "@google-cloud/recaptcha";

export class FastlyContext extends RecaptchaContext {
  readonly sessionPageCookie = "recaptcha-fastly-t";
  readonly challengePageCookie = "recaptcha-fastly-e";
  readonly environment: [string, string] = [pkg.name, pkg.version];
  readonly httpGetCachingEnabled = true;
  start_time: number;
  performance_counters: Array<[string, number]> = [];

  constructor(
    private event: FetchEvent,
    cfg: RecaptchaConfig,
  ) {
    super(cfg);
    this.start_time = performance.now();
  }

  /**
   * Log performance debug information.
   *
   * This method should conditionally log performance only if the
   * config.debug flag is set to true.
   */
  log_performance_debug(event: string) {
    if (this.config.debug) {
      this.performance_counters.push([event, performance.now() - this.start_time]);
    }
  }

<<<<<<< HEAD
  async buildEvent(req: EdgeRequest): Promise<object> {
=======
  async buildEvent(req: EdgeRequest): Promise<Event> {
>>>>>>> 1aca825c
    return {
      // extracting common signals
      userIpAddress: this.event.client.address ?? undefined,
      headers: Array.from(req.getHeaders().entries()).map(([k, v]) => `${k}:${v}`),
      ja3: this.event.client.tlsJA3MD5 ?? undefined,
      requestedUri: req.url,
      userAgent: req.getHeader("user-agent") ?? undefined,
    };
  }

  async injectRecaptchaJs(resp: EdgeResponse): Promise<EdgeResponse> {
    let base_resp = (resp as FetchApiResponse).asResponse();
    const sessionKey = this.config.sessionSiteKey;
    const RECAPTCHA_JS_SCRIPT = `<script src="${RECAPTCHA_JS}?render=${sessionKey}&waf=session" async defer></script>`;
    // rewrite the response
    if (resp.getHeader("Content-Type")?.startsWith("text/html")) {
      const newRespStream = streamReplace(base_resp.body!, "</head>", RECAPTCHA_JS_SCRIPT + "</head>");
      resp = new FetchApiResponse(new Response(newRespStream, base_resp));
    }
    return Promise.resolve(resp);
  }

  log(level: LogLevel, msg: string) {
    console.log(msg);
    super.log(level, msg);
  }

  createRequest(url: string, options: any): EdgeRequest {
    return new FetchApiRequest(new Request(url, options));
  }

  createResponse(body: string, options?: EdgeResponseInit): EdgeResponse {
    return new FetchApiResponse(body, options);
  }

  async fetch(req: EdgeRequest, options?: RequestInit): Promise<EdgeResponse> {
    let base_req = req as FetchApiRequest;
    return fetch(base_req.asRequest(), options).then((v) => {
      return new FetchApiResponse(v);
    });
  }

  /**
   * Fetch from the customer's origin.
   * Parameters and outputs are the same as the 'fetch' function.
   */
  async fetch_origin(req: EdgeRequest): Promise<EdgeResponse> {
    return this.fetch(req, { backend: "origin" });
  }

  /**
   * Call fetch for ListFirewallPolicies.
   * Parameters and outputs are the same as the 'fetch' function.
   */
  async fetch_list_firewall_policies(req: EdgeRequest): Promise<EdgeResponse> {
    return this.fetch(req, { backend: "recaptcha" });
  }

  /**
   * Call fetch for CreateAssessment
   * Parameters and outputs are the same as the 'fetch' function.
   */
  async fetch_create_assessment(req: EdgeRequest): Promise<EdgeResponse> {
    return this.fetch(req, { backend: "recaptcha" });
  }

  /**
   * Call fetch for getting the ChallengePage
   * @param path: the URL to fetch the challenge page from.
   * @param soz_base64: the base64 encoded soz.
   */
  async fetch_challenge_page(req: EdgeRequest): Promise<EdgeResponse> {
    return this.fetch(req, {
      backend: "google",
    });
  }
}

export function recaptchaConfigFromConfigStore(name: string): RecaptchaConfig {
  let cfg: Dictionary | ConfigStore;
  try {
    cfg = new ConfigStore(name);
  } catch (e) {
    // eslint-disable-line  @typescript-eslint/no-unused-vars
    try {
      // Backup. Try dictionary.
      cfg = new Dictionary(name);
    } catch (e) {
      throw new InitError('Failed to open Fastly config store: "' + name + '". ' + JSON.stringify(e));
    }
  }
  return {
    projectNumber: Number(cfg.get("project_number")),
    apiKey: cfg.get("api_key") ?? "",
    actionSiteKey: cfg.get("action_site_key") ?? undefined,
    expressSiteKey: cfg.get("express_site_key") ?? undefined,
    sessionSiteKey: cfg.get("session_site_key") ?? undefined,
    challengePageSiteKey: cfg.get("challengepage_site_key") ?? undefined,
    enterpriseSiteKey: cfg.get("enterprise_site_key") ?? undefined,
    recaptchaEndpoint: cfg.get("recaptcha_endpoint") ?? DEFAULT_RECAPTCHA_ENDPOINT,
    sessionJsInjectPath: cfg.get("session_js_install_path") ?? undefined,
    debug: (cfg.get("debug") ?? "false") == "true",
    unsafe_debug_dump_logs: (cfg.get("unsafe_debug_dump_logs") ?? "false") == "true",
  };
}

// The entry point for your application.
//
// Use this fetch event listener to define your main request handling logic. It
// could be used to route based on the request properties (such as method or
// path), send the request to a backend, make completely new requests, and/or
// generate synthetic responses.

addEventListener("fetch", (event) => event.respondWith(handleRequest(event)));

async function handleRequest(event: FetchEvent): Promise<Response> {
  try {
    const config = recaptchaConfigFromConfigStore("recaptcha");
    const fastly_ctx = new FastlyContext(event, config);
    fastly_ctx.log("debug", "Fastly client JA3MD5: " + event.client.tlsJA3MD5);
    fastly_ctx.log("debug", "Fastly client address " + event.client.address);
    return processRequest(fastly_ctx, new FetchApiRequest(event.request)).then((v) =>
      (v as FetchApiResponse).asResponse(),
    );
    // eslint-disable-next-line  @typescript-eslint/no-unused-vars
  } catch (e) {
    // Default just fetch from origin...
    return fetch(event.request, { backend: "origin" });
  }
}<|MERGE_RESOLUTION|>--- conflicted
+++ resolved
@@ -128,11 +128,7 @@
     }
   }
 
-<<<<<<< HEAD
-  async buildEvent(req: EdgeRequest): Promise<object> {
-=======
   async buildEvent(req: EdgeRequest): Promise<Event> {
->>>>>>> 1aca825c
     return {
       // extracting common signals
       userIpAddress: this.event.client.address ?? undefined,
