--- conflicted
+++ resolved
@@ -22,19 +22,7 @@
 // Firewall Policies API is currently only available in the public preview.
 const DEFAULT_RECAPTCHA_ENDPOINT = "https://public-preview-recaptchaenterprise.googleapis.com";
 
-<<<<<<< HEAD
-import {
-  processRequest,
-  RecaptchaConfig,
-  RecaptchaContext,
-  LogLevel,
-  InitError,
-  EdgeResponse,
-} from "@google-cloud/recaptcha";
-import { HTMLRewriter } from "@worker-tools/html-rewriter";
-=======
-import { processRequest, RecaptchaConfig, RecaptchaContext, LogLevel, InitError } from "@google-cloud/recaptcha";
->>>>>>> ffac62c7
+import { processRequest, RecaptchaConfig, RecaptchaContext, LogLevel, InitError, EdgeResponse } from "@google-cloud/recaptcha";
 import pkg from "../package.json";
 
 const streamReplace = (
@@ -138,31 +126,16 @@
       userAgent: req.headers.get("user-agent") ?? undefined,
     };
   }
-
-<<<<<<< HEAD
-  injectRecaptchaJs(resp: EdgeResponse): Promise<EdgeResponse> {
-    const sessionKey = this.config.sessionSiteKey;
-    const RECAPTCHA_JS_SCRIPT = `<script src="${RECAPTCHA_JS}?render=${sessionKey}&waf=session" async defer></script>`;
-    return Promise.resolve(
-      new HTMLRewriter()
-        .on("head", {
-          element(element: any) {
-            element.append(RECAPTCHA_JS_SCRIPT, { html: true });
-          },
-        })
-        .transform(new Response((resp as Response).body, resp)),
-    );
-=======
-  async injectRecaptchaJs(resp: Response): Promise<Response> {
+  
+  async injectRecaptchaJs(resp: EdgeResponse): Promise<EdgeResponse> {
     const sessionKey = this.config.sessionSiteKey;
     const RECAPTCHA_JS_SCRIPT = `<script src="${RECAPTCHA_JS}?render=${sessionKey}&waf=session" async defer></script>`;
     // rewrite the response
     if (resp.headers.get("Content-Type")?.startsWith("text/html")) {
       const newRespStream = streamReplace(resp.body!, "</head>", RECAPTCHA_JS_SCRIPT + "</head>");
-      resp = new Response(newRespStream, resp);
+      resp = new Response(newRespStream, resp as Response);
     }
     return Promise.resolve(resp);
->>>>>>> ffac62c7
   }
 
   log(level: LogLevel, msg: string) {
