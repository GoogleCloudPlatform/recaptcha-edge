/**
 * Copyright 2024 Google LLC
 *
 * Licensed under the Apache License, Version 2.0 (the "License");
 * you may not use this file except in compliance with the License.
 * You may obtain a copy of the License at
 *
 *     http://www.apache.org/licenses/LICENSE-2.0
 *
 * Unless required by applicable law or agreed to in writing, software
 * distributed under the License is distributed on an "AS IS" BASIS,
 * WITHOUT WARRANTIES OR CONDITIONS OF ANY KIND, either express or implied.
 * See the License for the specific language governing permissions and
 * limitations under the License.
 */

/// <reference types="@fastly/js-compute" />
import { ConfigStore } from "fastly:config-store";
import { Dictionary } from "fastly:dictionary";

const RECAPTCHA_JS = "https://www.google.com/recaptcha/enterprise.js";
// Firewall Policies API is currently only available in the public preview.
const DEFAULT_RECAPTCHA_ENDPOINT = "https://public-preview-recaptchaenterprise.googleapis.com";

import {
  processRequest,
  RecaptchaConfig,
  RecaptchaContext,
  LogLevel,
  InitError,
  EdgeResponse,
  EdgeRequest,
  FetchApiResponse,
  FetchApiRequest,
  EdgeResponseInit,
  Event,
} from "@google-cloud/recaptcha";
import pkg from "../package.json";
import { CacheOverride } from "fastly:cache-override";

const streamReplace = (
  inputStream: ReadableStream<Uint8Array>,
  targetStr: string,
  replacementStr: string,
): ReadableStream<Uint8Array> => {
  let buffer = "";
  const decoder = new TextDecoder("utf-8");
  const encoder = new TextEncoder();
  const inputReader = inputStream.getReader();
  let found = false; // Flag to track if replacement has been made.

  const outputStream = new ReadableStream<Uint8Array>({
    start() {
      buffer = "";
      found = false;
    },
    async pull(controller) {
      const { value: chunk, done: readerDone } = await inputReader.read();

      if (chunk) {
        buffer += decoder.decode(chunk);
      }

      if (!found) {
        // Only perform replacement if not already found.
        let targetIndex = buffer.indexOf(targetStr);
        if (targetIndex !== -1) {
          const beforeTarget = buffer.slice(0, targetIndex);
          const afterTarget = buffer.slice(targetIndex + targetStr.length);
          controller.enqueue(encoder.encode(beforeTarget + replacementStr));
          buffer = afterTarget;
          targetIndex = -1;
          found = true;
        }
      }

      if (readerDone) {
        controller.enqueue(encoder.encode(buffer));
        controller.close();
      } else if (buffer.length > targetStr.length && !found) {
        const safeChunk = buffer.slice(0, buffer.length - targetStr.length);
        controller.enqueue(encoder.encode(safeChunk));
        buffer = buffer.slice(buffer.length - targetStr.length);
      }
    },
    cancel() {
      inputReader.cancel();
    },
  });

  return outputStream;
};

export {
  callCreateAssessment,
  callListFirewallPolicies,
  NetworkError,
  ParseError,
  processRequest,
  RecaptchaConfig,
  RecaptchaError,
} from "@google-cloud/recaptcha";

export class FastlyContext extends RecaptchaContext {
  readonly sessionPageCookie = "recaptcha-fastly-t";
  readonly challengePageCookie = "recaptcha-fastly-e";
  readonly environment: [string, string] = [pkg.name, pkg.version];
  start_time: number;

  constructor(
    private event: FetchEvent,
    cfg: RecaptchaConfig,
  ) {
    super(cfg);
    this.start_time = performance.now();
  }

  /**
   * Log performance debug information.
   *
   * This method should conditionally log performance only if the
   * config.debug flag is set to true.
   */
  log_performance_debug(event: string) {
<<<<<<< HEAD
    if (true) {
=======
    if (this.config.debug) {
>>>>>>> 5fba7710
      this.debug_trace.performance_counters.push([event, performance.now() - this.start_time]);
    }
  }

  async buildEvent(req: EdgeRequest): Promise<Event> {
    return {
      // extracting common signals
      userIpAddress: this.event.client.address ?? undefined,
      headers: Array.from(req.getHeaders().entries()).map(([k, v]) => `${k}:${v}`),
      ja3: this.event.client.tlsJA3MD5 ?? undefined,
      requestedUri: req.url,
      userAgent: req.getHeader("user-agent") ?? undefined,
    };
  }

  async injectRecaptchaJs(resp: EdgeResponse): Promise<EdgeResponse> {
    let base_resp = (resp as FetchApiResponse).asResponse();
    const sessionKey = this.config.sessionSiteKey;
    const RECAPTCHA_JS_SCRIPT = `<script src="${RECAPTCHA_JS}?render=${sessionKey}&waf=session" async defer></script>`;
    // rewrite the response
    if (resp.getHeader("Content-Type")?.startsWith("text/html")) {
      const newRespStream = streamReplace(base_resp.body!, "</head>", RECAPTCHA_JS_SCRIPT + "</head>");
      resp = new FetchApiResponse(new Response(newRespStream, base_resp));
    }
    return Promise.resolve(resp);
  }

  log(level: LogLevel, msg: string) {
    console.log(msg);
    super.log(level, msg);
  }

  createRequest(url: string, options: any): EdgeRequest {
    return new FetchApiRequest(new Request(url, options));
  }

  createResponse(body: string, options?: EdgeResponseInit): EdgeResponse {
    return new FetchApiResponse(body, options);
  }

  async fetch(req: EdgeRequest, options?: RequestInit): Promise<EdgeResponse> {
    let base_req = req as FetchApiRequest;
    return fetch(base_req.asRequest(), options).then((v) => {
      return new FetchApiResponse(v);
    });
  }

  /**
   * Fetch from the customer's origin.
   * Parameters and outputs are the same as the 'fetch' function.
   */
  async fetch_origin(req: EdgeRequest): Promise<EdgeResponse> {
    return this.fetch(req, { backend: "origin" });
  }

  /**
   * Call fetch for ListFirewallPolicies.
   * Parameters and outputs are the same as the 'fetch' function.
   */
  async fetch_list_firewall_policies(req: EdgeRequest): Promise<EdgeResponse> {
    let cacheOverride = new CacheOverride("override", { ttl: 600 });

    return this.fetch(req, { backend: "recaptcha", cacheOverride });
  }

  /**
   * Call fetch for CreateAssessment
   * Parameters and outputs are the same as the 'fetch' function.
   */
  async fetch_create_assessment(req: EdgeRequest): Promise<EdgeResponse> {
    return this.fetch(req, { backend: "recaptcha" });
  }

  /**
   * Call fetch for getting the ChallengePage
   * @param path: the URL to fetch the challenge page from.
   * @param soz_base64: the base64 encoded soz.
   */
  async fetch_challenge_page(req: EdgeRequest): Promise<EdgeResponse> {
    return this.fetch(req, {
      backend: "google",
    });
  }
}

export function recaptchaConfigFromConfigStore(name: string): RecaptchaConfig {
  let cfg: Dictionary | ConfigStore;
  try {
    cfg = new ConfigStore(name);
  } catch (e) {
    // eslint-disable-line  @typescript-eslint/no-unused-vars
    try {
      // Backup. Try dictionary.
      cfg = new Dictionary(name);
    } catch (e) {
      throw new InitError('Failed to open Fastly config store: "' + name + '". ' + JSON.stringify(e));
    }
  }
  return {
    projectNumber: Number(cfg.get("project_number")),
    apiKey: cfg.get("api_key") ?? "",
    actionSiteKey: cfg.get("action_site_key") ?? undefined,
    expressSiteKey: cfg.get("express_site_key") ?? undefined,
    sessionSiteKey: cfg.get("session_site_key") ?? undefined,
    challengePageSiteKey: cfg.get("challengepage_site_key") ?? undefined,
    enterpriseSiteKey: cfg.get("enterprise_site_key") ?? undefined,
    recaptchaEndpoint: cfg.get("recaptcha_endpoint") ?? DEFAULT_RECAPTCHA_ENDPOINT,
    sessionJsInjectPath: cfg.get("session_js_install_path") ?? undefined,
    debug: (cfg.get("debug") ?? "true") == "true",
    unsafe_debug_dump_logs: (cfg.get("unsafe_debug_dump_logs") ?? "false") == "true",
  };
}

// The entry point for your application.
//
// Use this fetch event listener to define your main request handling logic. It
// could be used to route based on the request properties (such as method or
// path), send the request to a backend, make completely new requests, and/or
// generate synthetic responses.

addEventListener("fetch", (event) => event.respondWith(handleRequest(event)));

async function handleRequest(event: FetchEvent): Promise<Response> {
  try {
    const config = recaptchaConfigFromConfigStore("recaptcha");
    const fastly_ctx = new FastlyContext(event, config);
    fastly_ctx.log("debug", "Fastly client JA3MD5: " + event.client.tlsJA3MD5);
    fastly_ctx.log("debug", "Fastly client address " + event.client.address);
    return processRequest(fastly_ctx, new FetchApiRequest(event.request)).then((v) =>
      (v as FetchApiResponse).asResponse(),
    );
    // eslint-disable-next-line  @typescript-eslint/no-unused-vars
  } catch (e) {
    // Default just fetch from origin...
    return fetch(event.request, { backend: "origin" });
  }
}<|MERGE_RESOLUTION|>--- conflicted
+++ resolved
@@ -122,11 +122,7 @@
    * config.debug flag is set to true.
    */
   log_performance_debug(event: string) {
-<<<<<<< HEAD
     if (true) {
-=======
-    if (this.config.debug) {
->>>>>>> 5fba7710
       this.debug_trace.performance_counters.push([event, performance.now() - this.start_time]);
     }
   }
