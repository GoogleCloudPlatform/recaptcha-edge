{
  "name": "@google-cloud/recaptcha-fastly",
  "version": "1.0.0",
  "description": "A reCAPTCHA Enterprise Typescript Libarary for Fastly Compute@Edge.",
  "keywords": [
    "recaptcha",
    "waf",
    "fastly",
    "bot",
    "security"
  ],
  "homepage": "https://github.com/GoogleCloudPlatform/recaptcha-waf/tree/main/bindings/fastly#readme",
  "license": "Apache-2.0",
  "author": "reCAPTCHA Team <no-reply@google.com>",
  "private": true,
  "type": "module",
  "repository": {
    "type": "git",
    "url": "https://github.com/GoogleCloudPlatform/recaptcha-waf.git",
    "directory": "bindings/fastly"
  },
  "scripts": {
    "prebuild": "tsc",
    "build": "fastly compute build",
    "test": "vitest --disableConsoleIntercept",
    "devclean": "rm -rf node_nodules && rm -rf dist && rm package-lock.json",
    "deploy": "fastly compute publish",
    "pack": "fastly compute pack --wasm-binary ./bin/main.wasm"
  },
  "dependencies": {
    "@fastly/js-compute": "^3.7.0",
    "@google-cloud/recaptcha": "^1.0.0",
    "@worker-tools/html-rewriter": "^0.1.0-pre.19"
  },
  "devDependencies": {
    "@fastly/compute-testing": "^0.1.3",
<<<<<<< HEAD
    "express": "^4.21.2",
=======
    "@types/express": "^5.0.0",
    "express": "^4.21.1",
>>>>>>> e6d71a0b
    "typescript": "^5.2.2",
    "vitest": "^2.1.4"
  },
  "engines": {
    "node": "^16 || >=18"
  },
  "workspaces": [
    "../../"
  ]
}<|MERGE_RESOLUTION|>--- conflicted
+++ resolved
@@ -34,12 +34,8 @@
   },
   "devDependencies": {
     "@fastly/compute-testing": "^0.1.3",
-<<<<<<< HEAD
     "express": "^4.21.2",
-=======
     "@types/express": "^5.0.0",
-    "express": "^4.21.1",
->>>>>>> e6d71a0b
     "typescript": "^5.2.2",
     "vitest": "^2.1.4"
   },
