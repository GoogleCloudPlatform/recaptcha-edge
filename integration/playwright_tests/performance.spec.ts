--- conflicted
+++ resolved
@@ -46,11 +46,7 @@
 });
 
 // By default, playwright tests in a single file run in order.
-<<<<<<< HEAD
-test("should get session token and load condition within 600ms", async ({ browser, page }) => {
-=======
 test("should get session token and load condition within 1000ms", async ({ browser, page }) => {
->>>>>>> 5fba7710
   const endpointUrl = process.env.ENDPOINT as string;
 
   // Get the session token.
@@ -76,13 +72,8 @@
     1000,
   );
 
-<<<<<<< HEAD
-  console.log(`CreateAssessment time: ${loadTime}ms`);
-  expect(loadTime).toBeLessThanOrEqual(600);
-=======
   console.log(`Page load and element visibility time: ${loadTime}ms`);
   expect(loadTime).toBeLessThanOrEqual(1000);
->>>>>>> 5fba7710
 });
 
 test("should generate action token and load condition within 1000ms", async ({ page }) => {
@@ -113,13 +104,8 @@
     1000,
   );
 
-<<<<<<< HEAD
-  console.log(`CreateAssessment visibility time: ${loadTime}ms`);
-  expect(loadTime).toBeLessThanOrEqual(600);
-=======
   console.log(`Page load and element visibility time: ${loadTime}ms`);
   expect(loadTime).toBeLessThanOrEqual(1000);
->>>>>>> 5fba7710
 });
 
 async function measurePageLoadAndScriptInjection(
@@ -153,11 +139,7 @@
   const endpointUrl = process.env.ENDPOINT as string;
   const targetUrl = `${endpointUrl}/hello.html`;
   const recaptchaScriptSrc = "www.google.com/recaptcha/enterprise.js";
-<<<<<<< HEAD
-  const timeout = 2000;
-=======
   const timeout = 3000;
->>>>>>> 5fba7710
 
   const injectionTime = await measurePageLoadAndScriptInjection(page, targetUrl, recaptchaScriptSrc, timeout);
 
@@ -171,4 +153,51 @@
     );
   });
   expect(scriptExists).toBe(true);
+});
+
+async function measurePageLoadAndScriptInjection(
+  page: Page,
+  url: string,
+  scriptSrc: string,
+  timeout: number,
+): Promise<number> {
+  const startTime = Date.now();
+  await page.goto(url);
+  await expect(page).toHaveURL(url);
+
+  try {
+    await page.waitForFunction(
+      (src) => {
+        return Array.from(document.querySelectorAll("script")).some((script) => script.src.includes(src));
+      },
+      scriptSrc,
+      { timeout },
+    );
+  } catch (error) {
+    const elapsedTime = Date.now() - startTime;
+    throw new Error(`Script ${scriptSrc} not injected within ${timeout}ms (Total time: ${elapsedTime}ms).`);
+  }
+
+  const endTime = Date.now();
+  return endTime - startTime;
+}
+
+test("should get session token and measure JS injection time", async ({ page }) => {
+  const endpointUrl = process.env.ENDPOINT as string;
+  const targetUrl = `${endpointUrl}/hello.html`;
+  const recaptchaScriptSrc = "www.google.com/recaptcha/enterprise.js";
+  const timeout = 2000;
+
+  const injectionTime = await measurePageLoadAndScriptInjection(page, targetUrl, recaptchaScriptSrc, timeout);
+
+  console.log(`JS injection time: ${injectionTime}ms`);
+  expect(injectionTime).toBeLessThanOrEqual(timeout);
+
+  // Check if the reCAPTCHA script is present in the page.
+  const scriptExists = await page.evaluate(() => {
+    return Array.from(document.querySelectorAll("script")).some((script) =>
+      script.src.includes("www.google.com/recaptcha/enterprise.js"),
+    );
+  });
+  expect(scriptExists).toBe(true);
 });